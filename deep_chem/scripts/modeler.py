"""
Top level script to featurize input, train models, and evaluate them.
"""
from __future__ import print_function
from __future__ import division
from __future__ import unicode_literals
import argparse
import os
from deep_chem.utils.featurize import generate_directories
from deep_chem.utils.featurize import extract_data
from deep_chem.utils.featurize import generate_targets
from deep_chem.utils.featurize import generate_features
from deep_chem.utils.featurize import generate_vs_utils_features
from deep_chem.models.standard import fit_singletask_models
from deep_chem.utils.load import process_datasets
from deep_chem.utils.load import transform_data
from deep_chem.utils.evaluate import results_to_csv
from deep_chem.utils.save import save_model
from deep_chem.utils.save import load_model
from deep_chem.utils.save import save_sharded_dataset
from deep_chem.utils.save import load_sharded_dataset
from deep_chem.utils.evaluate import compute_model_performance

def add_featurization_command(subparsers):
  """Adds flags for featurize subcommand."""
  featurize_cmd = subparsers.add_parser(
      "featurize", help="Featurize raw input data.")
  add_featurize_group(featurize_cmd)

def add_featurize_group(featurize_cmd):
  """Adds flags for featurizization."""
  featurize_group = featurize_cmd.add_argument_group("Input Specifications")
  featurize_group.add_argument(
      "--input-files", required=1, nargs="+",
      help="Input file with data.")
  featurize_group.add_argument(
      "--input-type", default="csv",
<<<<<<< HEAD
      choices=["xlsx", "csv", "pandas", "sdf"],
      help="Type of input file. If pandas, input must be a joblib.gz\n"
=======
      choices=["csv", "pandas", "sdf"],
      help="Type of input file. If pandas, input must be a pkl.gz\n"
>>>>>>> 6d4f6df0
           "containing a pandas dataframe. If sdf, should be in\n"
           "(perhaps gzipped) sdf file.")
  featurize_group.add_argument(
      "--delimiter", default=",", type=str,
      help="If csv input, delimiter to use for read csv file")
  featurize_group.add_argument(
      "--fields", required=1, nargs="+",
      help="Names of fields.")
  featurize_group.add_argument(
      "--field-types", required=1, nargs="+",
      choices=["string", "float", "list-string", "list-float", "ndarray"],
      help="Type of data in fields.")
  featurize_group.add_argument(
      "--feature-fields", type=str, nargs="+",
      help="Optional field that holds pre-computed feature vector")
  featurize_group.add_argument(
      "--target-fields", type=str, nargs="+", required=1,
      help="Name of measured field to predict.")
  featurize_group.add_argument(
      "--split-field", type=str, default=None,
      help="Name of field specifying train/test split.")
  featurize_group.add_argument(
      "--smiles-field", type=str, default="smiles",
      help="Name of field specifying SMILES for molecule.")
  featurize_group.add_argument(
      "--id-field", type=str, default=None,
      help="Name of field specifying unique identifier for molecule.\n"
           "If none is specified, then smiles-field is used as identifier.")
  # TODO(rbharath): This should be moved to train-tests-split
  featurize_group.add_argument(
      "--threshold", type=float, default=None,
      help="If specified, will be used to binarize real-valued target-fields.")
  featurize_group.add_argument(
      "--name", required=1,
      help="Name of the dataset.")
  featurize_group.add_argument(
      "--out", required=1,
      help="Folder to generate processed dataset in.")
  featurize_group.set_defaults(func=featurize_input)

def add_train_test_command(subparsers):
  """Adds flags for train-test-split subcommand."""
  train_test_cmd = subparsers.add_parser(
      "train-test-split",
      help="Apply standard data transforms to raw features generated by featurize,\n"
           "then split data into train/test and store data as (X,y) matrices.")
  train_test_cmd.add_argument(
      "--input-transforms", nargs="+", default=[],
      choices=["normalize-and-truncate"],
      help="Transforms to apply to input data.")
  train_test_cmd.add_argument(
      "--output-transforms", type=str, default="",
      help="Comma-separated list (no spaces) of transforms to apply to output data.\n"
           "Supported transforms are 'log' and 'normalize'. 'None' will be taken\n"
           "to mean no transforms are required.")
  train_test_cmd.add_argument(
      "--feature-types", type=str, required=1,
      help="Comma-separated list (no spaces) of types of featurizations to use.\n"
           "Each featurization must correspond to subdirectory in generated\n"
           "data directory.")
  train_test_cmd.add_argument(
      "--paths", nargs="+", required=1,
      help="Paths to input datasets.")
  train_test_cmd.add_argument(
      "--splittype", type=str, default="scaffold",
      choices=["scaffold", "random", "specified"],
      help="Type of train/test data-splitting. 'scaffold' uses Bemis-Murcko scaffolds.\n"
           "specified requires that split be in original data.")
  train_test_cmd.add_argument(
      "--weight-positives", type=bool, default=False,
      help="Weight positive examples to have same total weight as negatives.")
  train_test_cmd.add_argument(
      "--mode", default="singletask",
      choices=["singletask", "multitask"],
      help="Type of model being built.")
  train_test_cmd.add_argument(
      "--train-out", type=str, required=1,
      help="Location to save train set.")
  train_test_cmd.add_argument(
      "--test-out", type=str, required=1,
      help="Location to save test set.")
  train_test_cmd.set_defaults(func=train_test_input)

def add_model_group(fit_cmd):
  """Adds flags for specifying models."""
  group = fit_cmd.add_argument_group("model")
  group.add_argument(
      "--model", required=1,
      choices=["logistic", "rf_classifier", "rf_regressor",
               "linear", "ridge", "lasso", "lasso_lars", "elastic_net",
               "singletask_deep_network", "multitask_deep_network", "3D_cnn"],
      help="Type of model to build. Some models may allow for\n"
           "further specification of hyperparameters. See flags below.")

  group = fit_cmd.add_argument_group("Neural Net Parameters")
  group.add_argument(
      "--n-hidden", type=int, default=500,
      help="Number of hidden neurons for NN models.")
  group.add_argument(
      "--learning-rate", type=float, default=0.01,
      help="Learning rate for NN models.")
  group.add_argument(
      "--dropout", type=float, default=0.5,
      help="Learning rate for NN models.")
  group.add_argument(
      "--n-epochs", type=int, default=50,
      help="Number of epochs for NN models.")
  group.add_argument(
      "--batch-size", type=int, default=32,
      help="Number of examples per minibatch for NN models.")
  group.add_argument(
      "--loss-function", type=str, default="mean_squared_error",
      help="Loss function type.")
  group.add_argument(
      "--decay", type=float, default=1e-4,
      help="Learning rate decay for NN models.")
  group.add_argument(
      "--validation-split", type=float, default=0.0,
      help="Percent of training data to use for validation.")


def add_fit_command(subparsers):
  """Adds arguments for fit subcommand."""
  fit_cmd = subparsers.add_parser(
      "fit", help="Fit a model to training data.")
  group = fit_cmd.add_argument_group("load-and-transform")
  group.add_argument(
      "--task-type", required=1,
      choices=["classification", "regression"],
      help="Type of learning task.")
  group.add_argument(
      "--saved-data", required=1,
      help="Location of saved transformed data.")
  add_model_group(fit_cmd)
  group = fit_cmd.add_argument_group("save")
  group.add_argument(
      "--saved-out", type=str, required=1,
      help="Location to save trained model.")
  fit_cmd.set_defaults(func=fit_model)


def add_eval_command(subparsers):
  """Adds arguments for eval subcommand."""
  eval_cmd = subparsers.add_parser(
      "eval",
      help="Evaluate trained model on test data processed by transform.")
  group = eval_cmd.add_argument_group("load model/data")
  group.add_argument(
      "--saved-model", type=str, required=1,
      help="Location from which to load saved model.")
  group.add_argument(
      "--saved-data", required=1, help="Location of saved transformed data.")
  group.add_argument(
      "--modeltype", required=1,
      choices=["sklearn", "keras-graph", "keras-sequential"],
      help="Type of model to load.")
  # TODO(rbharath): This argument seems a bit extraneous. Is it really
  # necessary?
  group.add_argument(
      "--task-type", required=1,
      choices=["classification", "regression"],
      help="Type of learning task.")
  group = eval_cmd.add_argument_group("Classification metrics")
  group.add_argument(
      "--compute-aucs", action="store_true", default=False,
      help="Compute AUC for trained models on test set.")
  group.add_argument(
      "--compute-accuracy", action="store_true", default=False,
      help="Compute accuracy for trained models on test set.")
  group.add_argument(
      "--compute-recall", action="store_true", default=False,
      help="Compute recall for trained models on test set.")
  group.add_argument(
      "--compute-matthews-corrcoef", action="store_true", default=False,
      help="Compute Matthews Correlation Coefficient for trained models on test set.")

  group = eval_cmd.add_argument_group("Regression metrics")
  group.add_argument(
      "--compute-r2s", action="store_true", default=False,
      help="Compute R^2 for trained models on test set.")
  group.add_argument(
      "--compute-rms", action="store_true", default=False,
      help="Compute RMS for trained models on test set.")

  eval_cmd.add_argument(
      "--csv-out", type=str, required=1,
      help="Outputted predictions on evaluated set.")
  eval_cmd.add_argument(
      "--stats-out", type=str, required=1j,
      help="Computed statistics on evaluated set.")
  eval_cmd.set_defaults(func=eval_trained_model)

# TODO(rbharath): There are a lot of duplicate commands introduced here. Is
# there a nice way to factor them?
def add_model_command(subparsers):
  """Adds flags for model subcommand."""
  model_cmd = subparsers.add_parser(
      "model", help="Combines featurize, train-test-split, fit, eval into one\n"
      "command for user convenience.")
  model_cmd.add_argument(
      "--skip-featurization", action="store_true",
      help="If set, skip the featurization step.")
  model_cmd.add_argument(
      "--skip-train-test-split", action="store_true",
      help="If set, skip the train-test-split step.")
  model_cmd.add_argument(
      "--skip-fit", action="store_true",
      help="If set, skip model fit step.")
  add_featurize_group(model_cmd)

  train_test_group = model_cmd.add_argument_group("train_test_group")
  train_test_group.add_argument(
      "--input-transforms", nargs="+", default=[],
      choices=["normalize-and-truncate"],
      help="Transforms to apply to input data.")
  train_test_group.add_argument(
      "--output-transforms", type=str, default="",
      help="Comma-separated list (no spaces) of transforms to apply to output data.\n"
           "Supported transforms are log and normalize.")
  train_test_group.add_argument(
      "--mode", default="singletask",
      choices=["singletask", "multitask"],
      help="Type of model being built.")
  train_test_group.add_argument(
      "--feature-types", type=str, required=1,
      help="Comma-separated list (no spaces) of types of featurizations to use.\n"
           "Each featurization must correspond to subdirectory in generated\n"
           "data directory.")
  train_test_group.add_argument(
      "--splittype", type=str, default="scaffold",
      choices=["scaffold", "random", "specified"],
      help="Type of train/test data-splitting. 'scaffold' uses Bemis-Murcko scaffolds.\n"
           "specified requires that split be in original data.")

  add_model_group(model_cmd)
  model_cmd.add_argument(
      "--task-type", default="classification",
      choices=["classification", "regression"],
      help="Type of learning task.")
  model_cmd.set_defaults(func=create_model)

def create_model(args):
  """Creates a model"""
  data_dir = os.path.join(args.out, args.name)
  print("+++++++++++++++++++++++++++++++++")
  print("Perform featurization")
  if not args.skip_featurization:
    _featurize_input(
        args.name, args.out, args.input_file, args.input_type, args.fields,
        args.field_types, args.feature_fields, args.target_fields,
        args.smiles_field, args.split_field, args.id_field, args.threshold,
        args.delimiter)

  print("+++++++++++++++++++++++++++++++++")
  print("Perform train-test split")
  paths = [data_dir]
  train_out = os.path.join(data_dir, "%s-train.joblib" % args.name)
  test_out = os.path.join(data_dir, "%s-test.joblib" % args.name)
  if not args.skip_train_test_split:
    _train_test_input(
        paths, args.output_transforms, args.input_transforms, args.feature_types,
        args.splittype, args.mode, train_out, test_out,
        args.target_fields)

  print("+++++++++++++++++++++++++++++++++")
  print("Fit model")
  modeltype = get_model_type(args.model)
  extension = get_model_extension(modeltype)
  saved_out = os.path.join(data_dir, "%s.%s" % (args.model, extension))
  if not args.skip_fit:
    _fit_model(
        args.model, args.task_type, args.n_hidden, args.learning_rate,
        args.dropout, args.n_epochs, args.decay, args.batch_size, args.loss_function,
        args.validation_split, saved_out, train_out, args.target_fields)


  print("+++++++++++++++++++++++++++++++++")
  print("Eval Model on Train")
  print("-------------------")
  csv_out_train = os.path.join(data_dir, "%s-train.csv" % args.name)
  stats_out_train = os.path.join(data_dir, "%s-train-stats.txt" % args.name)
  csv_out_test = os.path.join(data_dir, "%s-test.csv" % args.name)
  stats_out_test = os.path.join(data_dir, "%s-test-stats.txt" % args.name)
  compute_aucs, compute_recall, compute_accuracy, compute_matthews_corrcoef = (
      False, False, False, False)
  compute_r2s, compute_rms = False, False
  if args.task_type == "classification":
    compute_aucs, compute_recall, compute_accuracy, compute_matthews_corrcoef = (
        True, True, True, True)
  elif args.task_type == "regression":
    compute_r2s, compute_rms = True, True
  _eval_trained_model(
      modeltype, saved_out, train_out, args.task_type, compute_aucs,
      compute_recall, compute_accuracy, compute_matthews_corrcoef, compute_r2s,
      compute_rms, csv_out_train, stats_out_train, args.target_fields)
  print("Eval Model on Test")
  print("------------------")
  _eval_trained_model(
      modeltype, saved_out, test_out, args.task_type, compute_aucs,
      compute_recall, compute_accuracy, compute_matthews_corrcoef, compute_r2s,
      compute_rms, csv_out_test, stats_out_test, args.target_fields)

def parse_args(input_args=None):
  """Parse command-line arguments."""
  parser = argparse.ArgumentParser()
  subparsers = parser.add_subparsers(title='Modes')

  add_featurization_command(subparsers)
  add_train_test_command(subparsers)
  add_fit_command(subparsers)
  add_eval_command(subparsers)

  add_model_command(subparsers)

  return parser.parse_args(input_args)

def featurize_input(args):
  """Wrapper function that calls _featurize_input with args unwrapped."""
  _featurize_inputs(
      args.name, args.out, args.input_file, args.input_type, args.fields,
      args.field_types, args.feature_fields, args.target_fields,
      args.smiles_field, args.split_field, args.id_field, args.threshold,
      args.delimiter)

<<<<<<< HEAD
#make this helper and add a wrapper function that has "input files" and add multiprocessing option
#shard into 10x at this step (make a flag)
def _featurize_input(input_file, name, out, input_type, fields, field_types,
                     feature_fields, prediction_field, smiles_field,
=======
def _featurize_input(name, out, input_file, input_type, fields, field_types,
                     feature_fields, target_fields, smiles_field,
>>>>>>> 6d4f6df0
                     split_field, id_field, threshold, delimiter):
  """Featurizes raw input data."""
  if len(fields) != len(field_types):
    raise ValueError("number of fields does not equal number of field types")
  if id_field is None:
    id_field = smiles_field
<<<<<<< HEAD
  out_x_joblib, out_y_joblib = generate_directories(name, input_file, out, feature_fields)
  df, mols = extract_data(
      input_file, input_type, fields, field_types, prediction_field,
      smiles_field, threshold, delimiter)
  print "Generating targets"
  generate_targets(df, prediction_field, split_field,
                   smiles_field, id_field, out_y_joblib)
  print "Generating user-specified features"
  generate_features(df, feature_fields, smiles_field, id_field, out_x_joblib)
  print "Generating circular fingerprints"
  generate_vs_utils_features(df, name, input_file, out, smiles_field, id_field, "fingerprints")
  print "Generating rdkit descriptors"
  generate_vs_utils_features(df, name, input_file, out, smiles_field, id_field, "descriptors")

def _featurize_inputs(name, out, input_files, input_type, fields, field_types,
                     feature_fields, prediction_field, smiles_field,
                     split_field, id_field, threshold, delimiter):
  
  other_arguments = (name, out, input_type, fields, field_types,
                     feature_fields, prediction_field, smiles_field,
                     split_field, id_field, threshold, delimiter)
  pool = mp.Pool(mp.cpu_count())
  pool.map(_featurize_input, itertools.izip(input_files, itertools.repeat(other_arguments)))
  pool.terminate()
  
=======
  out_x_pkl, out_y_pkl = generate_directories(name, out, feature_fields)
  df, _ = extract_data(
      input_file, input_type, fields, field_types, target_fields,
      smiles_field, threshold, delimiter)
  print("Generating targets")
  generate_targets(df, target_fields, split_field,
                   smiles_field, id_field, out_y_pkl)
  print("Generating user-specified features")
  generate_features(df, feature_fields, smiles_field, id_field, out_x_pkl)
  print("Generating circular fingerprints")
  generate_vs_utils_features(df, name, out, smiles_field, id_field, "fingerprints")
  print("Generating rdkit descriptors")
  generate_vs_utils_features(df, name, out, smiles_field, id_field, "descriptors")
>>>>>>> 6d4f6df0

def train_test_input(args):
  """Wrapper function that calls _train_test_input after unwrapping args."""
  _train_test_input(
      args.paths, args.output_transforms, args.input_transforms,
      args.feature_types, args.splittype, args.mode,
      args.train_out, args.test_out, args.target_fields)

#decompose this into: a) compute train test split using only smiles.  b) for each shard, make a train test numpy array 
def _train_test_input(paths, output_transforms, input_transforms,
                      feature_types, splittype, mode,
                      train_out, test_out, target_names):
  """Saves transformed model."""
  if output_transforms == "" or output_transforms == "None":
    output_transforms = []
  else:
    output_transforms = output_transforms.split(",")
  feature_types = feature_types.split(",")
  print("About to process_dataset")
  train_dict, test_dict = process_datasets(
      paths, feature_types=feature_types, splittype=splittype,
      mode=mode, target_names=target_names)
  print("Finished process_dataset")

  print("Starting transform_data")
  trans_train_dict = transform_data(
      train_dict, input_transforms, output_transforms)
  print("Finished transform_data on train")
  trans_test_dict = transform_data(test_dict, input_transforms, output_transforms)
  print("Finished transform_data on test")
  transforms = {"input_transforms": input_transforms,
                "output_transform": output_transforms}
  stored_train = {"raw": train_dict,
                  "transformed": trans_train_dict,
                  "transforms": transforms}
  stored_test = {"raw": test_dict,
                 "transformed": trans_test_dict,
                 "transforms": transforms}
  print("About to save dataset..")
  save_sharded_dataset(stored_train, train_out)
  save_sharded_dataset(stored_test, test_out)

def _train_test_inputs(paths, output_transforms, input_transforms,
                      feature_types, splittype, weight_positives, mode,
                      train_out, test_out):

def fit_model(args):
  """Wrapper that calls _fit_model with arguments unwrapped."""
  # TODO(rbharath): Bundle these arguments up into a training_params dict.
  _fit_model(
      args.model, args.task_type, args.n_hidden,
      args.learning_rate, args.dropout, args.n_epochs, args.decay,
      args.batch_size, args.loss_function, args.validation_split,
      args.saved_out, args.saved_data, args.target_fields)

def _fit_model(model, task_type, n_hidden, learning_rate, dropout,
               n_epochs, decay, batch_size, loss_function, validation_split, saved_out,
               saved_data, target_names):
  """Builds model from featurized data."""
  task_types = {target: task_type for target in target_names}

  stored_train = load_sharded_dataset(saved_data)
  train_dict = stored_train["transformed"]

  if model == "singletask_deep_network":
    from deep_chem.models.deep import fit_singletask_mlp
    models = fit_singletask_mlp(
        train_dict, task_types, n_hidden=n_hidden, learning_rate=learning_rate,
        dropout=dropout, nb_epoch=n_epochs, decay=decay, batch_size=batch_size,
        validation_split=validation_split)
  elif model == "multitask_deep_network":
    from deep_chem.models.deep import fit_multitask_mlp
    models = fit_multitask_mlp(
        train_dict, task_types, n_hidden=n_hidden, learning_rate=learning_rate,
        dropout=dropout, batch_size=batch_size, nb_epoch=n_epochs, decay=decay,
        validation_split=validation_split)
  elif model == "3D_cnn":
    from deep_chem.models.deep3d import fit_3D_convolution
    models = fit_3D_convolution(
        train_dict, nb_epoch=n_epochs, batch_size=batch_size,
        learning_rate=learning_rate, loss_function=loss_function)
  else:
    models = fit_singletask_models(train_dict, model)
  modeltype = get_model_type(model)
  save_model(models, modeltype, saved_out)

def get_model_type(model):
  """Associate each model with a modeltype (used for saving/loading)."""
  if model in ["singletask_deep_network", "multitask_deep_network"]:
    modeltype = "keras-graph"
  elif model in ["3D_cnn"]:
    modeltype = "keras-sequential"
  elif model == "neural_fingerprint":
    modeltype = "autograd"
  else:
    modeltype = "sklearn"
  return modeltype

def get_model_extension(modeltype):
  """Get the saved filetype extension for various types of models."""
  if modeltype == "sklearn":
    return "joblib"
  elif modeltype == "autograd":
    return "joblib.gz"
  elif modeltype == "keras-graph" or modeltype == "keras-sequential":
    return "h5"

def eval_trained_model(args):
  """Wrapper function that calls _eval_trained_model with unwrapped args."""
  _eval_trained_model(
      args.modeltype, args.saved_model, args.saved_data,
      args.task_type, args.compute_aucs, args.compute_recall,
      args.compute_accuracy, args.compute_matthews_corrcoef, args.compute_r2s,
      args.compute_rms, args.csv_out, args.stats_out,
      args.target_fields)

def _eval_trained_model(modeltype, saved_model, saved_data, task_type,
                        compute_aucs, compute_recall, compute_accuracy,
                        compute_matthews_corrcoef, compute_r2s, compute_rms,
                        csv_out, stats_out, target_names):
  """Evaluates a trained model on specified data."""
  model = load_model(modeltype, saved_model)
  task_types = {target: task_type for target in target_names}

  stored_test = load_sharded_dataset(saved_data)
  test_dict = stored_test["transformed"]
  raw_test_dict = stored_test["raw"]
  output_transforms = stored_test["transforms"]["output_transform"]

  with open(stats_out, "wb") as stats_file:
    results, _, _, _ = compute_model_performance(
        raw_test_dict, test_dict, task_types, model, modeltype,
        output_transforms, aucs=compute_aucs, r2s=compute_r2s, rms=compute_rms,
        recall=compute_recall, accuracy=compute_accuracy,
        mcc=compute_matthews_corrcoef, print_file=stats_file)
  with open(stats_out, "r") as stats_file:
    print(stats_file.read())
  results_to_csv(results, csv_out, task_type=task_type)

def main():
  """Invokes argument parser."""
  args = parse_args()
  args.func(args)

if __name__ == "__main__":
  main()<|MERGE_RESOLUTION|>--- conflicted
+++ resolved
@@ -35,13 +35,8 @@
       help="Input file with data.")
   featurize_group.add_argument(
       "--input-type", default="csv",
-<<<<<<< HEAD
-      choices=["xlsx", "csv", "pandas", "sdf"],
-      help="Type of input file. If pandas, input must be a joblib.gz\n"
-=======
       choices=["csv", "pandas", "sdf"],
-      help="Type of input file. If pandas, input must be a pkl.gz\n"
->>>>>>> 6d4f6df0
+      help="Type of input file. If pandas, input must be a joblib\n"
            "containing a pandas dataframe. If sdf, should be in\n"
            "(perhaps gzipped) sdf file.")
   featurize_group.add_argument(
@@ -366,22 +361,22 @@
       args.smiles_field, args.split_field, args.id_field, args.threshold,
       args.delimiter)
 
-<<<<<<< HEAD
+
 #make this helper and add a wrapper function that has "input files" and add multiprocessing option
 #shard into 10x at this step (make a flag)
+'''
 def _featurize_input(input_file, name, out, input_type, fields, field_types,
                      feature_fields, prediction_field, smiles_field,
-=======
+'''
 def _featurize_input(name, out, input_file, input_type, fields, field_types,
                      feature_fields, target_fields, smiles_field,
->>>>>>> 6d4f6df0
                      split_field, id_field, threshold, delimiter):
   """Featurizes raw input data."""
   if len(fields) != len(field_types):
     raise ValueError("number of fields does not equal number of field types")
   if id_field is None:
     id_field = smiles_field
-<<<<<<< HEAD
+    '''
   out_x_joblib, out_y_joblib = generate_directories(name, input_file, out, feature_fields)
   df, mols = extract_data(
       input_file, input_type, fields, field_types, prediction_field,
@@ -407,7 +402,7 @@
   pool.map(_featurize_input, itertools.izip(input_files, itertools.repeat(other_arguments)))
   pool.terminate()
   
-=======
+  '''
   out_x_pkl, out_y_pkl = generate_directories(name, out, feature_fields)
   df, _ = extract_data(
       input_file, input_type, fields, field_types, target_fields,
@@ -421,7 +416,6 @@
   generate_vs_utils_features(df, name, out, smiles_field, id_field, "fingerprints")
   print("Generating rdkit descriptors")
   generate_vs_utils_features(df, name, out, smiles_field, id_field, "descriptors")
->>>>>>> 6d4f6df0
 
 def train_test_input(args):
   """Wrapper function that calls _train_test_input after unwrapping args."""
