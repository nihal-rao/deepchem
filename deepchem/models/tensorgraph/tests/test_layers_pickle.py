import numpy as np
import tensorflow as tf

from deepchem.models import TensorGraph
<<<<<<< HEAD
=======
from deepchem.models.tensorgraph.layers import Feature, Conv1D, Dense, Flatten, Reshape, Squeeze, Transpose, \
    CombineMeanStd, Repeat, Gather, GRU, L2Loss, Concat, SoftMax, Constant, Variable, Add, Multiply, Log, InteratomicL2Distances, \
    SoftMaxCrossEntropy, ReduceMean, ToFloat, ReduceSquareDifference, Conv2D, MaxPool, ReduceSum, GraphConv, GraphPool, \
    GraphGather, BatchNorm, WeightedError, \
    Conv3D, MaxPool3D, \
    LSTMStep, AttnLSTMEmbedding, IterRefLSTMEmbedding
>>>>>>> 67f76300
from deepchem.models.tensorgraph.graph_layers import Combine_AP, Separate_AP, \
  WeaveLayer, WeaveGather, DTNNEmbedding, DTNNGather, DTNNStep, \
  DTNNExtract, DAGLayer, DAGGather, MessagePassing, SetGather
from deepchem.models.tensorgraph.layers import Feature, Conv1D, Dense, Flatten, Reshape, Squeeze, Transpose, \
  CombineMeanStd, Repeat, Gather, GRU, L2Loss, Concat, SoftMax, Constant, Variable, Add, Multiply, Log, \
  InteratomicL2Distances, \
  SoftMaxCrossEntropy, ReduceMean, ToFloat, ReduceSquareDifference, Conv2D, MaxPool, ReduceSum, GraphConv, GraphPool, \
  GraphGather, BatchNorm, WeightedError, \
  LSTMStep, AttnLSTMEmbedding, IterRefLSTMEmbedding
from deepchem.models.tensorgraph.symmetry_functions import AtomicDifferentiatedDense


def test_Conv1D_pickle():
  tg = TensorGraph()
  feature = Feature(shape=(tg.batch_size, 1, 1))
  conv = Conv1D(2, 1, in_layers=feature)
  tg.add_output(conv)
  tg.set_loss(conv)
  tg.build()
  tg.save()


def test_Dense_pickle():
  tg = TensorGraph()
  feature = Feature(shape=(tg.batch_size, 1))
  dense = Dense(out_channels=1, in_layers=feature)
  tg.add_output(dense)
  tg.set_loss(dense)
  tg.build()
  tg.save()


def test_Flatten_pickle():
  tg = TensorGraph()
  feature = Feature(shape=(tg.batch_size, 1))
  layer = Flatten(in_layers=feature)
  tg.add_output(layer)
  tg.set_loss(layer)
  tg.build()
  tg.save()


def test_Reshape_pickle():
  tg = TensorGraph()
  feature = Feature(shape=(tg.batch_size, 1))
  layer = Reshape(shape=(None, 2), in_layers=feature)
  tg.add_output(layer)
  tg.set_loss(layer)
  tg.build()
  tg.save()


def test_Squeeze_pickle():
  tg = TensorGraph()
  feature = Feature(shape=(tg.batch_size, 1))
  layer = Squeeze(in_layers=feature)
  tg.add_output(layer)
  tg.set_loss(layer)
  tg.build()
  tg.save()


def test_Transpose_pickle():
  tg = TensorGraph()
  feature = Feature(shape=(tg.batch_size, 1))
  layer = Transpose(perm=(1, 0), in_layers=feature)
  tg.add_output(layer)
  tg.set_loss(layer)
  tg.build()
  tg.save()


def test_CombineMeanStd_pickle():
  tg = TensorGraph()
  feature = Feature(shape=(tg.batch_size, 1))
  layer = CombineMeanStd(in_layers=[feature, feature])
  tg.add_output(layer)
  tg.set_loss(layer)
  tg.build()
  tg.save()


def test_Repeat_pickle():
  tg = TensorGraph()
  feature = Feature(shape=(tg.batch_size, 1))
  layer = Repeat(n_times=10, in_layers=feature)
  tg.add_output(layer)
  tg.set_loss(layer)
  tg.build()
  tg.save()


def test_Gather_pickle():
  tg = TensorGraph()
  feature = Feature(shape=(tg.batch_size, 1))
  layer = Gather(indices=[[0], [2], [3]], in_layers=feature)
  tg.add_output(layer)
  tg.set_loss(layer)
  tg.build()
  tg.save()


def test_GRU_pickle():
  tg = TensorGraph()
  feature = Feature(shape=(tg.batch_size, 10, 10))
  layer = GRU(n_hidden=10, batch_size=tg.batch_size, in_layers=feature)
  tg.add_output(layer)
  tg.set_loss(layer)
  tg.build()
  tg.save()


def test_L2loss_pickle():
  tg = TensorGraph()
  feature = Feature(shape=(tg.batch_size, 1))
  layer = L2Loss(in_layers=[feature, feature])
  tg.add_output(layer)
  tg.set_loss(layer)
  tg.build()
  tg.save()


def test_Softmax_pickle():
  tg = TensorGraph()
  feature = Feature(shape=(tg.batch_size, 1))
  layer = SoftMax(in_layers=feature)
  tg.add_output(layer)
  tg.set_loss(layer)
  tg.build()
  tg.save()


def test_Concat_pickle():
  tg = TensorGraph()
  feature = Feature(shape=(tg.batch_size, 1))
  layer = Concat(in_layers=[feature, feature])
  tg.add_output(layer)
  tg.set_loss(layer)
  tg.build()
  tg.save()


def test_Constant_pickle():
  tg = TensorGraph()
  feature = Feature(shape=(tg.batch_size, 1))
  layer = Constant(np.array([15.0]))
  output = Add(in_layers=[feature, layer])
  tg.add_output(output)
  tg.set_loss(output)
  tg.build()
  tg.save()


def test_Variable_pickle():
  tg = TensorGraph()
  feature = Feature(shape=(tg.batch_size, 1))
  layer = Variable(np.array([15.0]))
  output = Multiply(in_layers=[feature, layer])
  tg.add_output(output)
  tg.set_loss(output)
  tg.build()
  tg.save()


def test_Log_pickle():
  tg = TensorGraph()
  feature = Feature(shape=(tg.batch_size, 1))
  layer = Log(feature)
  tg.add_output(layer)
  tg.set_loss(layer)
  tg.build()
  tg.save()


def testInteratomicL2Distances():
  """
    TODO(LESWING) what is ndim here?
    :return:
    """
  tg = TensorGraph()
  n_atoms = tg.batch_size
  M_nbrs = 4
  n_dim = 3
  feature = Feature(shape=(tg.batch_size, 3))
  neighbors = Feature(shape=(tg.batch_size, M_nbrs), dtype=tf.int32)
  layer = InteratomicL2Distances(
      N_atoms=n_atoms,
      M_nbrs=M_nbrs,
      ndim=n_dim,
      in_layers=[feature, neighbors])
  tg.add_output(layer)
  tg.set_loss(layer)
  tg.build()
  tg.save()


def test_SoftmaxCrossEntropy_pickle():
  tg = TensorGraph()
  feature = Feature(shape=(tg.batch_size, 1))
  layer = SoftMaxCrossEntropy(in_layers=[feature, feature])
  tg.add_output(layer)
  tg.set_loss(layer)
  tg.build()
  tg.save()


def test_ReduceMean_pickle():
  tg = TensorGraph()
  feature = Feature(shape=(tg.batch_size, 1))
  layer = ReduceMean(in_layers=[feature])
  tg.add_output(layer)
  tg.set_loss(layer)
  tg.build()
  tg.save()


def test_ToFloat_pickle():
  tg = TensorGraph()
  feature = Feature(shape=(tg.batch_size, 1))
  layer = ToFloat(in_layers=[feature])
  tg.add_output(layer)
  tg.set_loss(layer)
  tg.build()
  tg.save()


def test_ReduceSum_pickle():
  tg = TensorGraph()
  feature = Feature(shape=(tg.batch_size, 1))
  layer = ReduceSum(in_layers=[feature])
  tg.add_output(layer)
  tg.set_loss(layer)
  tg.build()
  tg.save()


def test_ReduceSquareDifference_pickle():
  tg = TensorGraph()
  feature = Feature(shape=(tg.batch_size, 1))
  layer = ReduceSquareDifference(in_layers=[feature, feature])
  tg.add_output(layer)
  tg.set_loss(layer)
  tg.build()
  tg.save()


def test_Conv2D_pickle():
  tg = TensorGraph()
  feature = Feature(shape=(tg.batch_size, 10, 10, 1))
  layer = Conv2D(num_outputs=3, in_layers=feature)
  tg.add_output(layer)
  tg.set_loss(layer)
  tg.build()
  tg.save()


def test_Conv3D_pickle():
  tg = TensorGraph()
  feature = Feature(shape=(tg.batch_size, 10, 10, 10, 1))
  layer = Conv3D(num_outputs=3, in_layers=feature)
  tg.add_output(layer)
  tg.set_loss(layer)
  tg.build()
  tg.save()


def test_MaxPool_pickle():
  tg = TensorGraph()
  feature = Feature(shape=(tg.batch_size, 10, 10, 10))
  layer = MaxPool(in_layers=feature)
  tg.add_output(layer)
  tg.set_loss(layer)
  tg.build()
  tg.save()


def test_MaxPool3D_pickle():
  tg = TensorGraph()
  feature = Feature(shape=(tg.batch_size, 10, 10, 10, 10))
  layer = MaxPool3D(in_layers=feature)
  tg.add_output(layer)
  tg.set_loss(layer)
  tg.build()
  tg.save()


def test_GraphConv_pickle():
  tg = TensorGraph()
  atom_features = Feature(shape=(None, 75))
  degree_slice = Feature(shape=(None, 2), dtype=tf.int32)
  membership = Feature(shape=(None,), dtype=tf.int32)

  deg_adjs = []
  for i in range(0, 10 + 1):
    deg_adj = Feature(shape=(None, i + 1), dtype=tf.int32)
    deg_adjs.append(deg_adj)
  layer = GraphConv(
      64,
      activation_fn=tf.nn.relu,
      in_layers=[atom_features, degree_slice, membership] + deg_adjs)
  tg.add_output(layer)
  tg.set_loss(layer)
  tg.build()
  tg.save()


def test_GraphPool_Pickle():
  tg = TensorGraph()
  atom_features = Feature(shape=(None, 75))
  degree_slice = Feature(shape=(None, 2), dtype=tf.int32)
  membership = Feature(shape=(None,), dtype=tf.int32)
  deg_adjs = []
  for i in range(0, 10 + 1):
    deg_adj = Feature(shape=(None, i + 1), dtype=tf.int32)
    deg_adjs.append(deg_adj)
  layer = GraphPool(
      in_layers=[atom_features, degree_slice, membership] + deg_adjs)
  tg.set_loss(layer)
  tg.build()
  tg.save()


def test_GraphGather_Pickle():
  tg = TensorGraph()
  atom_features = Feature(shape=(None, 75))
  degree_slice = Feature(shape=(None, 2), dtype=tf.int32)
  membership = Feature(shape=(None,), dtype=tf.int32)
  deg_adjs = []
  for i in range(0, 10 + 1):
    deg_adj = Feature(shape=(None, i + 1), dtype=tf.int32)
    deg_adjs.append(deg_adj)
  layer = GraphGather(
      batch_size=tg.batch_size,
      activation_fn=tf.nn.tanh,
      in_layers=[atom_features, degree_slice, membership] + deg_adjs)
  tg.set_loss(layer)
  tg.build()
  tg.save()


def test_BatchNorm_pickle():
  tg = TensorGraph()
  feature = Feature(shape=(tg.batch_size, 10))
  layer = BatchNorm(in_layers=feature)
  tg.add_output(layer)
  tg.set_loss(layer)
  tg.build()
  tg.save()


def test_WeightedError_pickle():
  tg = TensorGraph()
  feature = Feature(shape=(tg.batch_size, 10))
  layer = WeightedError(in_layers=[feature, feature])
  tg.add_output(layer)
  tg.set_loss(layer)
  tg.build()
  tg.save()


def test_Combine_Separate_AP_pickle():
  tg = TensorGraph()
  atom_feature = Feature(shape=(None, 10))
  pair_feature = Feature(shape=(None, 5))
  C_AP = Combine_AP(in_layers=[atom_feature, pair_feature])
  S_AP = Separate_AP(in_layers=[C_AP])
  tg.add_output(S_AP)
  tg.set_loss(S_AP)
  tg.build()
  tg.save()


def test_Weave_pickle():
  tg = TensorGraph()
  atom_feature = Feature(shape=(None, 75))
  pair_feature = Feature(shape=(None, 14))
  pair_split = Feature(shape=(None,), dtype=tf.int32)
  atom_to_pair = Feature(shape=(None, 2), dtype=tf.int32)
  C_AP = Combine_AP(in_layers=[atom_feature, pair_feature])
  weave = WeaveLayer(in_layers=[C_AP, pair_split, atom_to_pair])
  tg.add_output(weave)
  tg.set_loss(weave)
  tg.build()
  tg.save()


def test_WeaveGather_pickle():
  tg = TensorGraph()
  atom_feature = Feature(shape=(None, 75))
  atom_split = Feature(shape=(None,), dtype=tf.int32)
  weave_gather = WeaveGather(
      32, gaussian_expand=True, in_layers=[atom_feature, atom_split])
  tg.add_output(weave_gather)
  tg.set_loss(weave_gather)
  tg.build()
  tg.save()


def test_DTNNEmbedding_pickle():
  tg = TensorGraph()
  atom_numbers = Feature(shape=(None, 23), dtype=tf.int32)
  Embedding = DTNNEmbedding(in_layers=[atom_numbers])
  tg.add_output(Embedding)
  tg.set_loss(Embedding)
  tg.build()
  tg.save()


def test_DTNNStep_pickle():
  tg = TensorGraph()
  atom_features = Feature(shape=(None, 30))
  distance = Feature(shape=(None, 100))
  distance_membership_i = Feature(shape=(None,), dtype=tf.int32)
  distance_membership_j = Feature(shape=(None,), dtype=tf.int32)
  DTNN = DTNNStep(in_layers=[
      atom_features, distance, distance_membership_i, distance_membership_j
  ])
  tg.add_output(DTNN)
  tg.set_loss(DTNN)
  tg.build()
  tg.save()


def test_DTNNGather_pickle():
  tg = TensorGraph()
  atom_features = Feature(shape=(None, 30))
  atom_membership = Feature(shape=(None,), dtype=tf.int32)
  Gather = DTNNGather(in_layers=[atom_features, atom_membership])
  tg.add_output(Gather)
  tg.set_loss(Gather)
  tg.build()
  tg.save()


def test_DTNNExtract_pickle():
  tg = TensorGraph()
  atom_features = Feature(shape=(None, 30))
  Ext = DTNNExtract(0, in_layers=[atom_features])
  tg.add_output(Ext)
  tg.set_loss(Ext)
  tg.build()
  tg.save()


def test_DAGLayer_pickle():
  tg = TensorGraph(use_queue=False)
  atom_features = Feature(shape=(None, 75))
  parents = Feature(shape=(None, 50, 50), dtype=tf.int32)
  calculation_orders = Feature(shape=(None, 50), dtype=tf.int32)
  calculation_masks = Feature(shape=(None, 50), dtype=tf.bool)
  n_atoms = Feature(shape=(), dtype=tf.int32)
  DAG = DAGLayer(in_layers=[
      atom_features, parents, calculation_orders, calculation_masks, n_atoms
  ])
  tg.add_output(DAG)
  tg.set_loss(DAG)
  tg.build()
  tg.save()


def test_DAGGather_pickle():
  tg = TensorGraph()
  atom_features = Feature(shape=(None, 30))
  membership = Feature(shape=(None,), dtype=tf.int32)
  Gather = DAGGather(in_layers=[atom_features, membership])
  tg.add_output(Gather)
  tg.set_loss(Gather)
  tg.build()
  tg.save()


def test_MP_pickle():
  tg = TensorGraph()
  atom_feature = Feature(shape=(None, 75))
  pair_feature = Feature(shape=(None, 14))
  atom_to_pair = Feature(shape=(None, 2), dtype=tf.int32)
  MP = MessagePassing(5, in_layers=[atom_feature, pair_feature, atom_to_pair])
  tg.add_output(MP)
  tg.set_loss(MP)
  tg.build()
  tg.save()


def test_AttnLSTM_pickle():
  """Tests that AttnLSTM can be pickled."""
  max_depth = 5
  n_test = 5
  n_support = 5
  n_feat = 10

  tg = TensorGraph(batch_size=n_test)
  test = Feature(shape=(None, n_feat))
  support = Feature(shape=(None, n_feat))
  out = AttnLSTMEmbedding(
      n_test, n_support, n_feat, max_depth, in_layers=[test, support])
  tg.add_output(out)
  tg.set_loss(out)
  tg.build()
  tg.save()


def test_LSTMStep_pickle():
  """Tests that LSTMStep can be pickled."""
  n_feat = 10
  tg = TensorGraph()
  y = Feature(shape=(None, 2 * n_feat))
  state_zero = Feature(shape=(None, n_feat))
  state_one = Feature(shape=(None, n_feat))
  lstm = LSTMStep(n_feat, 2 * n_feat, in_layers=[y, state_zero, state_one])
  tg.add_output(lstm)
  tg.set_loss(lstm)
  tg.build()
  tg.save()


def test_IterRefLSTM_pickle():
  """Tests that IterRefLSTM can be pickled."""
  n_feat = 10
  max_depth = 5
  n_test = 5
  n_support = 5
  tg = TensorGraph()
  test = Feature(shape=(None, n_feat))
  support = Feature(shape=(None, n_feat))
  lstm = IterRefLSTMEmbedding(
      n_test, n_support, n_feat, max_depth, in_layers=[test, support])
  tg.add_output(lstm)
  tg.set_loss(lstm)
  tg.build()
  tg.save()


def test_SetGather_pickle():
  tg = TensorGraph()
  atom_feature = Feature(shape=(None, 100))
  atom_split = Feature(shape=(None,), dtype=tf.int32)
  Gather = SetGather(5, 16, in_layers=[atom_feature, atom_split])
  tg.add_output(Gather)
  tg.set_loss(Gather)
  tg.build()
  tg.save()


def test_AtomicDifferentialDense_pickle():
  max_atoms = 23
  atom_features = 100
  tg = TensorGraph()
  atom_feature = Feature(shape=(None, max_atoms, atom_features))
  atom_numbers = Feature(shape=(None, max_atoms))
  atomic_differential_dense = AtomicDifferentiatedDense(
      max_atoms=23, out_channels=5, in_layers=[atom_feature, atom_numbers])
  tg.add_output(atomic_differential_dense)
  tg.set_loss(atomic_differential_dense)
  tg.build()
  tg.save()<|MERGE_RESOLUTION|>--- conflicted
+++ resolved
@@ -1,26 +1,17 @@
 import numpy as np
 import tensorflow as tf
-
 from deepchem.models import TensorGraph
-<<<<<<< HEAD
-=======
-from deepchem.models.tensorgraph.layers import Feature, Conv1D, Dense, Flatten, Reshape, Squeeze, Transpose, \
-    CombineMeanStd, Repeat, Gather, GRU, L2Loss, Concat, SoftMax, Constant, Variable, Add, Multiply, Log, InteratomicL2Distances, \
-    SoftMaxCrossEntropy, ReduceMean, ToFloat, ReduceSquareDifference, Conv2D, MaxPool, ReduceSum, GraphConv, GraphPool, \
-    GraphGather, BatchNorm, WeightedError, \
-    Conv3D, MaxPool3D, \
-    LSTMStep, AttnLSTMEmbedding, IterRefLSTMEmbedding
->>>>>>> 67f76300
-from deepchem.models.tensorgraph.graph_layers import Combine_AP, Separate_AP, \
-  WeaveLayer, WeaveGather, DTNNEmbedding, DTNNGather, DTNNStep, \
-  DTNNExtract, DAGLayer, DAGGather, MessagePassing, SetGather
 from deepchem.models.tensorgraph.layers import Feature, Conv1D, Dense, Flatten, Reshape, Squeeze, Transpose, \
   CombineMeanStd, Repeat, Gather, GRU, L2Loss, Concat, SoftMax, Constant, Variable, Add, Multiply, Log, \
   InteratomicL2Distances, \
   SoftMaxCrossEntropy, ReduceMean, ToFloat, ReduceSquareDifference, Conv2D, MaxPool, ReduceSum, GraphConv, GraphPool, \
   GraphGather, BatchNorm, WeightedError, \
+  Conv3D, MaxPool3D, \
   LSTMStep, AttnLSTMEmbedding, IterRefLSTMEmbedding
-from deepchem.models.tensorgraph.symmetry_functions import AtomicDifferentiatedDense
+from deepchem.models.tensorgraph.graph_layers import Combine_AP, Separate_AP, \
+  WeaveLayer, WeaveGather, DTNNEmbedding, DTNNGather, DTNNStep, \
+  DTNNExtract, DAGLayer, DAGGather, MessagePassing, SetGather
+from models.tensorgraph.symmetry_functions import AtomicDifferentiatedDense
 
 
 def test_Conv1D_pickle():
