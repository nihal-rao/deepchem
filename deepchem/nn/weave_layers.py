--- conflicted
+++ resolved
@@ -413,11 +413,7 @@
                             (0.228, 0.114), (0.468, 0.118), (0.739, 0.134),
                             (1.080, 0.170), (1.645, 0.283)]
     dist = [
-<<<<<<< HEAD
-        tf.contrib.distributions.Normal(loc=p[0], scale=p[1])
-=======
         tf.contrib.distributions.Normal(p[0], p[1])
->>>>>>> 0bc47be0
         for p in gaussian_memberships
     ]
     dist_max = [dist[i].prob(gaussian_memberships[i][0]) for i in range(11)]
