--- conflicted
+++ resolved
@@ -26,22 +26,16 @@
 - bash scripts/install_deepchem_conda.sh deepchem
 - conda activate deepchem
 - python setup.py install
-<<<<<<< HEAD
 - conda install mypy
-=======
 - pip install coveralls yapf==0.22.0
->>>>>>> 344b1ff7
 script:
 - pytest -m "not slow" --cov=deepchem deepchem
 - if [ $TRAVIS_PYTHON_VERSION == '3.7' ]; then
   find ./deepchem -name "*.py" ! -name '*load_dataset_template.py' | xargs python -m doctest -v; fi
 - bash devtools/travis-ci/test_format_code.sh
-<<<<<<< HEAD
 - mypy -p deepchem --ignore-missing-imports
-=======
 - if [ $TRAVIS_PYTHON_VERSION == '3.7' ]; then
   cd docs && pip install -r requirements.txt && make clean html && cd ..; fi
->>>>>>> 344b1ff7
 after_success:
 - echo $TRAVIS_SECURE_ENV_VARS
 - coveralls
